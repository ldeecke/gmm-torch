--- conflicted
+++ resolved
@@ -231,13 +231,8 @@
 
             log_2pi = d * np.log(2. * pi)
 
-<<<<<<< HEAD
             # cal log_det in log space instead
             log_det = self._calculate_log_det(precision)
-=======
-            # call log_det in log space instead
-            log_det = self._cal_log_det(precision)
->>>>>>> a625ec16
 
             x = x.double() 
             mu = mu.double()
@@ -414,14 +409,9 @@
 
         self.pi.data = pi
 
-<<<<<<< HEAD
 
     def get_kmeans_mu(self, X, n_centers, min_delta=1e-3, init_times=50):
-=======
-        
-    @staticmethod
-    def get_kmeans_mu(X, n_centers, min_delta=1e-3, init_times=50):
->>>>>>> a625ec16
+
         """
         input:
         x:              torch.Tensor (n, d),(n, 1, d)
